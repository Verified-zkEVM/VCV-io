--- conflicted
+++ resolved
@@ -190,7 +190,6 @@
 
 end IND_CCA
 
-<<<<<<< HEAD
 section IND_CPA
 
 variable [DecidableEq ι]
@@ -286,6 +285,4 @@
 --     {adv : IND_CPA_Adv (spec := spec) encAlg} :
 --     IND_CPA_Advantage adv ≤ LWE_Advantage adv := by
 
-=======
->>>>>>> dfbeb93e
 end AsymmEncAlg