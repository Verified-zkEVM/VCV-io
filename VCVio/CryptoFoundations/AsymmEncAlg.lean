/-
Copyright (c) 2024 Devon Tuma. All rights reserved.
Released under Apache 2.0 license as described in the file LICENSE.
Authors: Devon Tuma
-/
import VCVio.CryptoFoundations.SecExp
import VCVio.OracleComp.Constructions.UniformSelect
import VCVio.OracleComp.Coercions.SubSpec
import VCVio.OracleComp.SimSemantics.Append
import VCVio.OracleComp.QueryTracking.CachingOracle

/-!
# Asymmetric Encryption Schemes.

This file defines a type `AsymmEncAlg spec M PK SK C` to represent an protocol
for asymmetric encryption using oracles in `spec`, with message space `M`,
public/secret keys `PK` and `SK`, and ciphertext space `C`.
-/

section vectorAdd
-- Define vector addition more generally

instance {α : Type} {n : ℕ} [Add α] : Add (Vector α n) where
  add v1 v2 := Vector.ofFn (v1.get + v2.get)

instance {α : Type} {n : ℕ} [Zero α] : Zero (Vector α n) where
  zero := Vector.ofFn (0)

-- theorem addInst

@[simp]
theorem vectorofFn_get {α : Type} {n : ℕ} (v : Fin n → α) : (Vector.ofFn v).get = v := by
  ext i
  apply Vector.getElem_ofFn

@[simp]
theorem vectorAdd_get {α : Type} {n : ℕ} [Add α] [Zero α]
 (vx : Vector α n) (vy : Vector α n)
 : (vx + vy).get = vx.get + vy.get := by
  show (Vector.ofFn (vx.get + vy.get)).get = vx.get + vy.get
  simp

end vectorAdd

open OracleSpec OracleComp ENNReal

universe u v w

/-- An `AsymmEncAlg` with message space `M`, key spaces `PK` and `SK`, and ciphertexts in `C`.
`spec` is the available oracle set and `m` is the monad used to execute the oracle calls.
Extends `ExecutionMethod spec m`, in most cases will be `ExecutionMethod.default`. -/
structure AsymmEncAlg (m : Type → Type u) (M PK SK C : Type)
    extends ExecutionMethod m where
  keygen : m (PK × SK)
  encrypt : (pk : PK) → (msg : M) →  m C
  decrypt : (sk : SK) → (c : C) → Option M

alias PKE_Alg := AsymmEncAlg

namespace AsymmEncAlg

variable {ι : Type} {spec : OracleSpec ι} {m : Type → Type v} {M PK SK C : Type}
  (encAlg : AsymmEncAlg m M PK SK C) {α β γ : Type}

section Correct

variable [DecidableEq M] [AlternativeMonad m]

/-- A `SymmEncAlg` is complete if decrypting an encrypted message always returns that original
message, captured here by a `guard` statement. -/
@[reducible, inline]
def CorrectExp (encAlg : AsymmEncAlg m M PK SK C) (msg : M) :
    ProbComp Unit := encAlg.exec do
  let (pk, sk) ← encAlg.keygen
  guard (encAlg.decrypt sk (← encAlg.encrypt pk msg) = msg)

def PerfectlyCorrect (encAlg : AsymmEncAlg m M PK SK C) : Prop :=
  ∀ (msg : M), [⊥ | CorrectExp encAlg msg] = 0

@[simp] lemma PerfectlyCorrect_iff (encAlg : AsymmEncAlg m M PK SK C) :
    PerfectlyCorrect encAlg ↔ ∀ (msg : M),
      [⊥ | CorrectExp encAlg msg] = 0 := Iff.rfl

end Correct

section IND_CPA

variable [DecidableEq M] [DecidableEq C]

-- Simplifying assumption: The algorithm is defined over `ProbComp`

def IND_CPA_oracleSpec (_encAlg : AsymmEncAlg ProbComp M PK SK C) :=
  unifSpec ++ₒ (M × M →ₒ C) -- Second oracle for adversary to request challenge

def IND_CPA_adversary (encAlg : AsymmEncAlg ProbComp M PK SK C) :=
  PK → OracleComp encAlg.IND_CPA_oracleSpec Bool
  -- with poly functors: `ProbComp ((M × M) × (C → ProbComp Bool))`

/-- Can be shown this is equivalent to below definition for asymptotic security. -/
def IND_CPA_queryImpl' (encAlg : AsymmEncAlg ProbComp M PK SK C)
    (pk : PK) (b : Bool) : QueryImpl encAlg.IND_CPA_oracleSpec
      (StateT (M × M →ₒ C).QueryCache ProbComp) :=
  have so : QueryImpl (M × M →ₒ C) ProbComp := ⟨fun (query () (m₁, m₂)) =>
    encAlg.encrypt pk (if b then m₁ else m₂)⟩
  idOracle ++ₛₒ so.withCaching

def IND_CPA_queryImpl (encAlg : AsymmEncAlg ProbComp M PK SK C)
    (pk : PK) (b : Bool) : QueryImpl encAlg.IND_CPA_oracleSpec
      (StateT (M × M →ₒ C).QueryCache ProbComp) :=
  have so : QueryImpl (M × M →ₒ C) ProbComp := ⟨fun (query () (m₁, m₂)) =>
    encAlg.encrypt pk (if b then m₁ else m₂)⟩
  idOracle ++ₛₒ so

def IND_CPA_experiment {encAlg : AsymmEncAlg ProbComp M PK SK C}
    (adversary : encAlg.IND_CPA_adversary) : ProbComp Unit := do
  let b ← $ᵗ Bool
  let (pk, _sk) ← encAlg.keygen
  let b' ← (simulateQ (encAlg.IND_CPA_queryImpl' pk b) (adversary pk)).run' ∅
  guard (b = b')

noncomputable def IND_CPA_advantage {encAlg : AsymmEncAlg ProbComp M PK SK C}
    (adversary : encAlg.IND_CPA_adversary) : ℝ≥0∞ :=
  [= () | IND_CPA_experiment adversary] - 1 / 2

/-- The probability of the IND-CPA experiment is the average of the probability of the experiment
with the challenge being true and the probability of the experiment with the challenge being false. -/
lemma probOutput_IND_CPA_experiment_eq_add {encAlg : AsymmEncAlg ProbComp M PK SK C}
    (adversary : encAlg.IND_CPA_adversary) :
    [= () | IND_CPA_experiment adversary] =
      [= () | do
        let (pk, _sk) ← encAlg.keygen
        let b ← (simulateQ (encAlg.IND_CPA_queryImpl' pk true) (adversary pk)).run' ∅
        guard b] / 2 +
      [= () | do
        let (pk, _sk) ← encAlg.keygen
        let b ← (simulateQ (encAlg.IND_CPA_queryImpl' pk false) (adversary pk)).run' ∅
        guard ¬b] / 2 := by
  unfold IND_CPA_experiment
  rw [probOutput_bind_eq_sum_finSupport]
  have {x : ℝ≥0∞} : 2⁻¹ * x = x / 2 := by field_simp; rw [mul_comm, mul_div, mul_one]
  simp [this]

end IND_CPA

section decryptionOracle

variable [AlternativeMonad m]

/-- Oracle that uses a secret key to respond to decryption requests. -/
def decryptionOracle (encAlg : AsymmEncAlg m M PK SK C)
    (sk : SK) : QueryImpl (C →ₒ M) m where
  impl | query () c => Option.getM (encAlg.decrypt sk c)

@[simp]
lemma decryptionOracle.apply_eq (encAlg : AsymmEncAlg m M PK SK C)
    (sk : SK) (q : OracleQuery (C →ₒ M) α) : (decryptionOracle encAlg sk).impl q =
    match q with | query () c => Option.getM (encAlg.decrypt sk c) := rfl

end decryptionOracle

section IND_CCA

variable [AlternativeMonad m] [LawfulAlternative m] [DecidableEq C]

/-- Two oracles for IND-CCA Experiment, the first for decrypting ciphertexts, and the second
for getting a challenge from a pair of messages. -/
def IND_CCA_oracleSpec (_encAlg : AsymmEncAlg m M PK SK C) :=
    (C →ₒ Option M) ++ₒ ((M × M) →ₒ C)

/-- Implement oracles for IND-CCA security game. A state monad is to track the current challenge,
if it exists, and is set by the adversary calling the second oracle.
The decryption oracle checks to make sure it doesn't decrypt the challenge. -/
def IND_CCA_oracleImpl [DecidableEq C] (encAlg : AsymmEncAlg m M PK SK C)
    (pk : PK) (sk : SK) (b : Bool) : QueryImpl (IND_CCA_oracleSpec encAlg)
      (StateT (Option C) m) where impl
  | query (Sum.inl ()) c => do
      guard ((← get) ≠ some c)
      return encAlg.decrypt sk c
  | query (Sum.inr ()) (m₁, m₂) => do
      guard (← get).isNone
      let c ← encAlg.encrypt pk (if b then m₁ else m₂)
      set (some c)
      return c

structure IND_CCA_Adversary (encAlg : AsymmEncAlg m M PK SK C) where
    main : PK → OracleComp encAlg.IND_CCA_oracleSpec Bool

def IND_CCA_Game (encAlg : AsymmEncAlg m M PK SK C)
    (adversary : encAlg.IND_CCA_Adversary) : ProbComp Unit :=
  encAlg.exec do
    let (pk, sk) ← encAlg.keygen
    let b ← encAlg.lift_probComp ($ᵗ Bool)
    let b' ← (simulateQ (encAlg.IND_CCA_oracleImpl pk sk b) (adversary.main pk)).run' none
    guard (b = b')

end IND_CCA

section IND_CPA

variable [DecidableEq ι]

variable [AlternativeMonad m] [LawfulAlternative m] [DecidableEq ι]

/--
`IND_CPA_adv M PK C` is an adversary for IND-CPA security game on an
asymmetric encryption with public keys in `PK`, messages in `M`, and ciphertexts in `C`.
The adversary consists of two functions:
* `chooseMessages`: given a public key, returns a pair of messages that it thinks
it can distinguish the encryption of, and a private state.
* `distinguish`: given a private state and an encryption, returns whether it is an encryption of
the first message or the second message -/
structure IND_CPA_Adv (encAlg : AsymmEncAlg m M PK SK C) where
  State : Type
  chooseMessages : PK → m (M × M × State)
  distinguish : State → C → m Bool

variable {encAlg : AsymmEncAlg (OracleComp spec) M PK SK C}
  (adv : IND_CPA_Adv encAlg)

/--
Experiment for *one-time* IND-CPA security of an asymmetric encryption algorithm:
1. Run `keygen` to get a public key and a private key.
2. Run `adv.chooseMessages` on `pk` to get a pair of messages and a private state.
3. The challenger then tosses a coin and encrypts one of the messages, returning the ciphertext `c`.
4. Run `adv.distinguish` on the private state and the ciphertext to get a boolean.
<<<<<<< HEAD
5. Return a Boolean indicating whether the adversary's guess is correct.

Note: we do _not_ want to end with a `guard` statement, as this can be biased by the adversary
potentially always failing.
-/
def IND_CPA_OneTime_Game : ProbComp Bool :=
=======
5. Check that the boolean is correct.
-/
def IND_CPA_OneTime_Game : ProbComp Unit :=
>>>>>>> fec2c6a8
  encAlg.exec do
    let b : Bool ← encAlg.lift_probComp ($ᵗ Bool)
    let (pk, _) ← encAlg.keygen
    let (m₁, m₂, state) ← adv.chooseMessages pk
    let m := if b then m₁ else m₂
    let c ← encAlg.encrypt pk m
    let b' ← adv.distinguish state c
<<<<<<< HEAD
    return b = b'

noncomputable def IND_CPA_OneTime_Advantage (encAlg : AsymmEncAlg (OracleComp spec) M PK SK C)
    (adv : IND_CPA_Adv encAlg) : ℝ :=
  (IND_CPA_OneTime_Game (encAlg := encAlg) adv).advantage'
=======
    guard (b = b')
>>>>>>> fec2c6a8

-- TODO: prove one-time security implies general IND-CPA security

end IND_CPA

end AsymmEncAlg<|MERGE_RESOLUTION|>--- conflicted
+++ resolved
@@ -16,6 +16,31 @@
 for asymmetric encryption using oracles in `spec`, with message space `M`,
 public/secret keys `PK` and `SK`, and ciphertext space `C`.
 -/
+
+section vectorAdd
+-- Define vector addition more generally
+
+instance {α : Type} {n : ℕ} [Add α] : Add (Vector α n) where
+  add v1 v2 := Vector.ofFn (v1.get + v2.get)
+
+instance {α : Type} {n : ℕ} [Zero α] : Zero (Vector α n) where
+  zero := Vector.ofFn (0)
+
+-- theorem addInst
+
+@[simp]
+theorem vectorofFn_get {α : Type} {n : ℕ} (v : Fin n → α) : (Vector.ofFn v).get = v := by
+  ext i
+  apply Vector.getElem_ofFn
+
+@[simp]
+theorem vectorAdd_get {α : Type} {n : ℕ} [Add α] [Zero α]
+ (vx : Vector α n) (vy : Vector α n)
+ : (vx + vy).get = vx.get + vy.get := by
+  show (Vector.ofFn (vx.get + vy.get)).get = vx.get + vy.get
+  simp
+
+end vectorAdd
 
 section vectorAdd
 -- Define vector addition more generally
@@ -223,18 +248,12 @@
 2. Run `adv.chooseMessages` on `pk` to get a pair of messages and a private state.
 3. The challenger then tosses a coin and encrypts one of the messages, returning the ciphertext `c`.
 4. Run `adv.distinguish` on the private state and the ciphertext to get a boolean.
-<<<<<<< HEAD
 5. Return a Boolean indicating whether the adversary's guess is correct.
 
 Note: we do _not_ want to end with a `guard` statement, as this can be biased by the adversary
 potentially always failing.
 -/
 def IND_CPA_OneTime_Game : ProbComp Bool :=
-=======
-5. Check that the boolean is correct.
--/
-def IND_CPA_OneTime_Game : ProbComp Unit :=
->>>>>>> fec2c6a8
   encAlg.exec do
     let b : Bool ← encAlg.lift_probComp ($ᵗ Bool)
     let (pk, _) ← encAlg.keygen
@@ -242,15 +261,11 @@
     let m := if b then m₁ else m₂
     let c ← encAlg.encrypt pk m
     let b' ← adv.distinguish state c
-<<<<<<< HEAD
     return b = b'
 
 noncomputable def IND_CPA_OneTime_Advantage (encAlg : AsymmEncAlg (OracleComp spec) M PK SK C)
     (adv : IND_CPA_Adv encAlg) : ℝ :=
   (IND_CPA_OneTime_Game (encAlg := encAlg) adv).advantage'
-=======
-    guard (b = b')
->>>>>>> fec2c6a8
 
 -- TODO: prove one-time security implies general IND-CPA security
 
