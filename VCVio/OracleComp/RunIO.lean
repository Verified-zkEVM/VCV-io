--- conflicted
+++ resolved
@@ -40,22 +40,15 @@
 instance : MonadLift ProbComp IO where
   monadLift := OracleComp.runIO
 
-<<<<<<< HEAD
-example : IO (ℕ × ℕ) := do
-=======
 def test : IO (ℕ × ℕ) := do
->>>>>>> b64544a4
   let x ← IO.rand 0 1618
   let y ← IO.rand 0 3141
   let z := x + y
   IO.println z
   return (x, y)
 
-<<<<<<< HEAD
-=======
 #print test
 
->>>>>>> b64544a4
 -- #eval Nat.add <$> $[0..10] <*> $[0..10]
 
 end OracleComp