/-
Copyright (c) 2024 Devon Tuma. All rights reserved.
Released under Apache 2.0 license as described in the file LICENSE.
Authors: Devon Tuma
-/
import Mathlib.Data.Fintype.Card

/-!
# Specifications of Available Oracles

This file defines a type `OracleSpec` to represent a set of available oracles.
The available oracles are all indexed by some (potentially infinite) indexing set `ι`,
and for each index `i` a pair of types `domain i` and `range i`.

We also define a number of basic oracle constructions:
* `∅`: Access to no oracles
* `T →ₒ U`: Access to a single oracle with given input and output
* `coinSpec`: A single oracle for flipping a coin
* `unifSpec`: A family of oracles for selecting from `[0..n]` for any `n`
-/

universe u u' v w

/-- A structure to represents a specification of oracles available to a computation.
The available oracles are all indexed by some (potentially infinite) indexing set `ι`.
Represented as a map from indices `i` to the domain and codomain of the corresponding oracle. -/
def OracleSpec (ι : Type u) : Type (max (max u (v + 1)) (w + 1)) :=
  (i : ι) → Type v × Type w

namespace OracleSpec

variable {ι : Type u} {τ : Type u'} {spec : OracleSpec ι} (i : ι)

instance : Inhabited (OracleSpec ι) := ⟨λ _ ↦ (PUnit, PUnit)⟩

/-- Type of the domain for calls to the oracle corresponding to `i`. -/
@[inline, reducible]
protected def domain (spec : OracleSpec ι) (i : ι) : Type v := (spec i).1

/-- Type of the range for calls to the oracle corresponding to `i`. -/
@[inline, reducible]
protected def range (spec : OracleSpec ι) (i : ι) : Type w := (spec i).2

/-- Typeclass to capture decidable equality of the oracle input and outputs.
Needed for things like `finSupport` to be well defined. -/
<<<<<<< HEAD
protected class DecidableEq (spec : OracleSpec ι) : Type (u + 1) where
=======
class DecidableSpec (spec : OracleSpec ι) where
>>>>>>> 987eddad
  domain_decidableEq' (i : ι) : DecidableEq (spec.domain i)
  range_decidableEq' (i : ι) : DecidableEq (spec.range i)

instance domain_decidableEq {i : ι} [h : spec.DecidableEq] :
    DecidableEq (spec.domain i) := h.domain_decidableEq' i

instance range_decidableEq {i : ι} [h : spec.DecidableEq] :
    DecidableEq (spec.range i) := h.range_decidableEq' i

/-- Typeclass for specs where each oracle has a finite and non-empty output type.
Needed for things like `evalDist` and `probOutput`. -/
class FiniteRange (spec : OracleSpec ι) where
    range_inhabited' (i : ι) : Inhabited (spec.range i)
    range_fintype' (i : ι) : Fintype (spec.range i)

instance range_inhabited {i : ι} [h : FiniteRange spec] :
    Inhabited (spec.range i) := h.range_inhabited' i

instance range_fintype {i : ι} [h : FiniteRange spec] :
    Fintype (spec.range i) := h.range_fintype' i

section append

/-- `spec₁ ++ spec₂` combines the two sets of oracles disjointly using `Sum` for the indexing set.
`inl i` is a query to oracle `i` of `spec`, and `inr i` for oracle `i` of `spec'`. -/
def append {ι₁ : Type u} {ι₂ : Type u'} (spec₁ : OracleSpec ι₁) (spec₂ : OracleSpec ι₂) :
    OracleSpec (ι₁ ⊕ ι₂) := Sum.elim spec₁ spec₂

infixl : 65 " ++ₒ " => OracleSpec.append

variable {ι₁ : Type u} {ι₂ : Type u'} (spec₁ : OracleSpec ι₁) (spec₂ : OracleSpec ι₂)

instance [h₁ : spec₁.DecidableEq] [h₂ : spec₂.DecidableEq] :
    (spec₁ ++ₒ spec₂).DecidableEq where
  domain_decidableEq' := Sum.rec h₁.domain_decidableEq' h₂.domain_decidableEq'
  range_decidableEq' := Sum.rec h₁.range_decidableEq' h₂.range_decidableEq'

instance [h₁ : spec₁.FiniteRange] [h₂ : spec₂.FiniteRange] :
    (spec₁ ++ₒ spec₂).FiniteRange where
  range_inhabited' := λ i ↦ Sum.recOn i h₁.range_inhabited' h₂.range_inhabited'
  range_fintype' := λ i ↦ Sum.recOn i h₁.range_fintype' h₂.range_fintype'

end append

/-- Reduce the indexing set by pulling back along some map `f`. -/
@[inline, reducible]
def rename (spec : OracleSpec ι) (f : τ → ι) : OracleSpec τ := spec ∘ f

end OracleSpec

open OracleSpec

/-- Access to no oracles, represented by an empty indexing set.
We take the domain and range to be `PUnit` (rather than e.g. `empty.elim i`),
which often gives better behavior for proofs even though the oracle is never called. -/
@[inline, reducible]
def emptySpec : OracleSpec PEmpty := λ _ ↦ (PUnit, PUnit)

notation "[]ₒ" => emptySpec

instance (i : PEmpty) : Unique ([]ₒ.domain i) := PUnit.instUnique
instance (i : PEmpty) : Unique ([]ₒ.range i) := PUnit.instUnique

instance : OracleSpec.DecidableEq []ₒ where
  domain_decidableEq' := inferInstance
  range_decidableEq' := inferInstance

instance : FiniteRange []ₒ where
  range_inhabited' := inferInstance
  range_fintype' := inferInstance

/-- `T →ₒ U` represents a single oracle, with domain `T` and range `U`.
Uses the singleton type `PUnit` as the indexing set. -/
@[inline, reducible]
def singletonSpec (T : Type v) (U : Type w) : OracleSpec PUnit :=
  λ _ ↦ (T, U)

infixl : 25 " →ₒ " => singletonSpec

<<<<<<< HEAD
instance {T U : Type u} [DecidableEq T] [DecidableEq U] : (T →ₒ U).DecidableEq where
=======
instance {T : Type v} {U : Type w} [DecidableEq T] [DecidableEq U] : DecidableSpec (T →ₒ U) where
>>>>>>> 987eddad
  domain_decidableEq' := inferInstance
  range_decidableEq' := inferInstance

instance {T : Type v} {U : Type w} [Inhabited U] [Fintype U] : FiniteRange (T →ₒ U) where
  range_inhabited' := inferInstance
  range_fintype' := inferInstance

/-- A coin flipping oracle produces a random `Bool` with no meaningful input. -/
@[inline, reducible] def coinSpec : OracleSpec Unit := Unit →ₒ Bool

instance : coinSpec.DecidableEq where
  domain_decidableEq' := inferInstance
  range_decidableEq' := inferInstance

instance : FiniteRange coinSpec where
  range_inhabited' := inferInstance
  range_fintype' := inferInstance

/-- Access to oracles for uniformly selecting from `Fin (n + 1)` for arbitrary `n : ℕ`.
By adding `1` to the index we avoid selection from the empty type `Fin 0 ≃ empty`.-/
@[inline, reducible] def unifSpec : OracleSpec ℕ :=
  λ n ↦ (Unit, Fin (n + 1))

instance : unifSpec.DecidableEq where
  domain_decidableEq' := inferInstance
  range_decidableEq' := inferInstance

instance : FiniteRange unifSpec where
  range_inhabited' := inferInstance
  range_fintype' := inferInstance<|MERGE_RESOLUTION|>--- conflicted
+++ resolved
@@ -43,11 +43,7 @@
 
 /-- Typeclass to capture decidable equality of the oracle input and outputs.
 Needed for things like `finSupport` to be well defined. -/
-<<<<<<< HEAD
-protected class DecidableEq (spec : OracleSpec ι) : Type (u + 1) where
-=======
-class DecidableSpec (spec : OracleSpec ι) where
->>>>>>> 987eddad
+protected class DecidableEq (spec : OracleSpec ι) where
   domain_decidableEq' (i : ι) : DecidableEq (spec.domain i)
   range_decidableEq' (i : ι) : DecidableEq (spec.range i)
 
@@ -127,15 +123,11 @@
 
 infixl : 25 " →ₒ " => singletonSpec
 
-<<<<<<< HEAD
-instance {T U : Type u} [DecidableEq T] [DecidableEq U] : (T →ₒ U).DecidableEq where
-=======
-instance {T : Type v} {U : Type w} [DecidableEq T] [DecidableEq U] : DecidableSpec (T →ₒ U) where
->>>>>>> 987eddad
+instance {T : Type v} {U : Type w} [DecidableEq T] [DecidableEq U] : (T →ₒ U).DecidableEq where
   domain_decidableEq' := inferInstance
   range_decidableEq' := inferInstance
 
-instance {T : Type v} {U : Type w} [Inhabited U] [Fintype U] : FiniteRange (T →ₒ U) where
+instance {T : Type v} {U : Type w} [Inhabited U] [Fintype U] : (T →ₒ U).FiniteRange where
   range_inhabited' := inferInstance
   range_fintype' := inferInstance
 
@@ -146,7 +138,7 @@
   domain_decidableEq' := inferInstance
   range_decidableEq' := inferInstance
 
-instance : FiniteRange coinSpec where
+instance : coinSpec.FiniteRange where
   range_inhabited' := inferInstance
   range_fintype' := inferInstance
 
@@ -159,6 +151,6 @@
   domain_decidableEq' := inferInstance
   range_decidableEq' := inferInstance
 
-instance : FiniteRange unifSpec where
+instance : unifSpec.FiniteRange where
   range_inhabited' := inferInstance
   range_fintype' := inferInstance