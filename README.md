--- conflicted
+++ resolved
@@ -84,14 +84,10 @@
 
 * `someWhen`/`allWhen` - recursively check predicates on a computation's syntax tree given some allowed query outputs
 * `neverFailsWhen`/`mayFailWhen` - check if a computation could fail given a set of allowed query outputs
-<<<<<<< HEAD
-* `isQueryBound` - bound the number of queries a computation makes
-=======
 * `isQueryBound` - bound the number of queries a computation makes
 
 ## Trivia
 
 `VCV-io` is inspired by [FCF](https://github.com/adampetcher/fcf), a foundational framework for verified cryptography in Coq. Similar to FCF, we formalize the notion of oracle computations as central to modeling cryptographic games, primitives, and protocols. In contrast to FCF, our handling of oracles is much more refined - we allow for an *indexed* family of oracles (soon to be *dependent* oracles), and build significant infrastructure for combining & simulation of oracles.
 
-The name `VCV` is reverse of `FCF` under the involution `F <=> V` (same number of characters going from the beginning, versus the end, of the English alphabet). One backronym for the name is "Verified Cryptography via Indexed Oracles", though this may not remain accurate in the future (with the switch to dependent oracles / polynomial functors).
->>>>>>> b64544a4
+The name `VCV` is reverse of `FCF` under the involution `F <=> V` (same number of characters going from the beginning, versus the end, of the English alphabet). One backronym for the name is "Verified Cryptography via Indexed Oracles", though this may not remain accurate in the future (with the switch to dependent oracles / polynomial functors).