--- conflicted
+++ resolved
@@ -22,25 +22,6 @@
 instance : MonoidalCategory (Preord) where
   tensorObj X Y := ⟨X.carrier × Y.carrier⟩
   whiskerLeft X Y := fun f => ofHom ⟨fun x => (x.1, f.1 x.2),
-<<<<<<< HEAD
-      (by simp [Monotone, Bundled.of]; intro _ _ _ _ h h'; exact ⟨h, f.hom.2 h'⟩)⟩
-  whiskerRight f Y := ofHom ⟨fun y => (f.hom y.1, y.2),
-      (by simp [Monotone, Bundled.of]; intro _ _ _ _ h h'; exact ⟨f.hom.2 h, h'⟩)⟩
-  tensorUnit := ⟨PUnit⟩
-  associator X Y Z := {
-    hom := ofHom ⟨fun ⟨⟨x, y⟩, z⟩ => ⟨x, ⟨y, z⟩⟩, by
-      simp only [Monotone, Bundled.of, Prod.mk_le_mk, Prod.forall, and_imp]
-      intro _ _ _ _ _ _ h1 h2 h3; exact ⟨h1, h2, h3⟩⟩
-    inv := ofHom ⟨fun ⟨x, ⟨y, z⟩⟩ => ⟨⟨x, y⟩, z⟩, by
-      simp only [Monotone, Bundled.of, Prod.mk_le_mk, Prod.forall, and_imp]
-      intro _ _ _ _ _ _ h1 h2 h3; exact ⟨⟨h1, h2⟩, h3⟩⟩ }
-  leftUnitor X := {
-    hom := ofHom ⟨Prod.snd, (by simp [Monotone, Bundled.of])⟩
-    inv := ofHom ⟨fun x => (PUnit.unit, x), by simp [Monotone, Bundled.of]⟩ }
-  rightUnitor X := {
-    hom := ofHom ⟨Prod.fst, (by simp [Monotone, Bundled.of])⟩
-    inv := ofHom ⟨fun x => (x, PUnit.unit), by simp [Monotone, Bundled.of]⟩ }
-=======
       (by simp [Monotone]; intro _ _ _ _ h h'; exact ⟨h, f.hom.2 h'⟩)⟩
   whiskerRight f Y := ofHom ⟨fun y => (f.hom y.1, y.2),
       (by simp [Monotone]; intro _ _ _ _ h h'; exact ⟨f.hom.2 h, h'⟩)⟩
@@ -58,7 +39,6 @@
   rightUnitor X := {
     hom := ofHom ⟨Prod.fst, (by simp [Monotone])⟩
     inv := ofHom ⟨fun x => (x, PUnit.unit), by simp [Monotone]⟩ }
->>>>>>> b64544a4
   tensorHom_def f g := rfl
   tensor_id _ _ := rfl
   tensor_comp f₁ f₂ g₁ g₂ := rfl
