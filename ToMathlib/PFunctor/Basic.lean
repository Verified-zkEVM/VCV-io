/-
Copyright (c) 2024 Devon Tuma. All rights reserved.
Released under Apache 2.0 license as described in the file LICENSE.
Authors: Quang Dao
-/

import Mathlib.Data.PFunctor.Multivariate.Basic

/-!
  # Polynomial Functors, Lens, and Charts

  This file defines polynomial functors, lenses, and charts. The goal is to provide basic
  definitions, with their properties and categories defined in later files.

dt: this file is getting long and should maybe be split up more.
-/

universe u v uA uB uA₁ uB₁ uA₂ uB₂ uA₃ uB₃ uA₄ uB₄ uA₅ uB₅ uA₆ uB₆ vA vB

namespace PFunctor

section Basic

/-- The zero polynomial functor, defined as `A = PEmpty` and `B _ = PEmpty`, is the identity with
  respect to sum (up to equivalence) -/
instance : Zero PFunctor.{uA, uB} where
  zero := ⟨PEmpty, fun _ => PEmpty⟩

<<<<<<< HEAD
protected lemma zero_def : (0 : PFunctor) = PFunctor.zero := rfl

instance : One PFunctor.{uA, uB} where
  one := one

protected lemma one_def : (1 : PFunctor) = PFunctor.one := rfl

/-- The variable `y` polynomial functor. This is the unit for composition. -/
def y : PFunctor.{uA, uB} :=
  ⟨PUnit, fun _ => PUnit⟩

instance : IsEmpty zero.A := inferInstanceAs (IsEmpty PEmpty)
instance : IsEmpty (A 0) := inferInstanceAs (IsEmpty PEmpty)
instance : Unique one.A := inferInstanceAs (Unique PUnit)
instance : Unique (A 1) := inferInstanceAs (Unique PUnit)
instance : Unique y.A := inferInstanceAs (Unique PUnit)
=======
/-- The unit polynomial functor, defined as `A = PUnit` and `B _ = PEmpty`, is the identity with
  respect to product (up to equivalence) -/
instance : One PFunctor.{uA, uB} where
  one := ⟨PUnit, fun _ => PEmpty⟩
>>>>>>> b64544a4

/-- The monomial functor, also written `P(X) = A X^ B`, has `A` as its head type and the constant
  family `B_a = B` as the child type for each each shape `a : A` . -/
def monomial (A : Type uA) (B : Type uB) : PFunctor.{uA, uB} :=
  ⟨A, fun _ => B⟩

@[inherit_doc] scoped[PFunctor] infixr:80 " X^ " => monomial

/-- The constant polynomial functor `P(X) = A X^ PEmpty` -/
def C (A : Type uA) : PFunctor.{uA, uB} :=
  A X^ PEmpty

/-- The variable (or indeterminate) polynomial functor `X`, defined as `P(X) = PUnit X^ PUnit`.

This is the identity with respect to tensor product and composition (up to equivalence). -/
def X : PFunctor.{uA, uB} :=
  PUnit X^ PUnit

/-- The linear polynomial functor `P(X) = A X` -/
def linear (A : Type uA) : PFunctor.{uA, uB} :=
  A X^ PUnit

/-- The self monomial polynomial functor `P(X) = S X^ S` -/
def selfMonomial (S : Type uA) : PFunctor.{uA, uA} :=
  S X^ S

/-- The pure power polynomial functor `P(X) = X^ B` -/
def purePower (B : Type uB) : PFunctor.{uA, uB} :=
  PUnit X^ B

/-- A polynomial functor is representable if it is equivalent to `X^A` for some type `A`. -/
alias representable := purePower

<<<<<<< HEAD
section ofFn

/-- Construct a polynomial functor from just a function `B`, with `A` derived implicitly. -/
@[simps]
def ofFn {A : Type uA₁} (B : (a : A) → Type uB) : PFunctor.{uA₁, uB} where
  A := A
  B := B

end ofFn

section Coprod
=======
instance : IsEmpty (A 0) := inferInstanceAs (IsEmpty PEmpty)
instance : Unique (A 1) := inferInstanceAs (Unique PUnit)
instance {a} : IsEmpty (B 1 a) := inferInstanceAs (IsEmpty PEmpty)
instance {α} (a : α) : IsEmpty (B (C α) a) := inferInstanceAs (IsEmpty PEmpty)
instance : Unique (A X) := inferInstanceAs (Unique PUnit)
instance {a} : Unique (B X a) := inferInstanceAs (Unique PUnit)
instance {α} (a : α) : Unique (B (linear α) a) := inferInstanceAs (Unique PUnit)
instance {β} : Unique (A (purePower β)) := inferInstanceAs (Unique PUnit)
>>>>>>> b64544a4

@[simp] lemma C_empty : C PEmpty = 0 := rfl
@[simp] lemma C_unit : C PUnit = 1 := rfl

@[simp] lemma C_A (A : Type u) : (C A).A = A := rfl
@[simp] lemma C_B (A : Type u) (a : (C A).A) : (C A).B a = PEmpty := rfl

@[simp] lemma X_A : X.A = PUnit := rfl
@[simp] lemma X_B (a : X.A) : X.B a = PUnit := rfl

@[simp] lemma linear_A (A : Type u) : (linear A).A = A := rfl
@[simp] lemma linear_B (A : Type u) (a : (linear A).A) : (linear A).B a = PUnit := rfl

@[simp] lemma selfMonomial_A (S : Type u) : (selfMonomial S).A = S := rfl
@[simp] lemma selfMonomial_B (S : Type u) (a : (selfMonomial S).A) : (selfMonomial S).B a = S := rfl
@[simp] lemma selfMonomial_unit : selfMonomial PUnit = X := rfl

@[simp] lemma purePower_A (B : Type u) : (purePower B).A = PUnit := rfl
@[simp] lemma purePower_B (B : Type u) (a : (purePower B).A) : (purePower B).B a = B := rfl
@[simp] lemma purePower_unit : purePower PUnit = X := rfl

end Basic

section Sum

/-- The sum (coproduct) of two polynomial functors `P` and `Q`, written as `P + Q`.

Defined as the sum of the head types and the sum case analysis for the child types.

Note: requires the `B` universe levels to be the same. -/
def sum (P : PFunctor.{uA₁, uB}) (Q : PFunctor.{uA₂, uB}) :
    PFunctor.{max uA₁ uA₂, uB} :=
  ⟨P.A ⊕ Q.A, Sum.elim P.B Q.B⟩

/-- Addition of polynomial functors, defined as the sum construction. -/
instance : HAdd PFunctor.{uA₁, uB} PFunctor.{uA₂, uB} PFunctor.{max uA₁ uA₂, uB} where
  hAdd := sum

instance : Add PFunctor.{uA, uB} where
  add := sum

<<<<<<< HEAD
lemma add_def (P : PFunctor.{uA₁, uB}) (Q : PFunctor.{uA₂, uB}) :
    P + Q = ⟨P.A ⊕ Q.A, Sum.elim P.B Q.B⟩ := rfl

alias coprodUnit := zero
=======
alias coprod := sum
>>>>>>> b64544a4

/-- The generalized sum (sigma type) of an indexed family of polynomial functors. -/
def sigma {I : Type v} (F : I → PFunctor.{uA, uB}) : PFunctor.{max uA v, uB} :=
  ⟨Σ i, (F i).A, fun ⟨i, a⟩ => (F i).B a⟩

-- macro "Σₚ" xs:Lean.explicitBinders ", " b:term : term => Lean.expandExplicitBinders ``sigma xs b

end Sum

section Prod

/-- The product of two polynomial functors `P` and `Q`, written as `P * Q`.

Defined as the product of the head types and the sum of the child types. -/
def prod (P : PFunctor.{uA₁, uB₁}) (Q : PFunctor.{uA₂, uB₂}) :
    PFunctor.{max uA₁ uA₂, max uB₁ uB₂} :=
  ⟨P.A × Q.A, fun ab => P.B ab.1 ⊕ Q.B ab.2⟩

/-- Multiplication of polynomial functors, defined as the product construction. -/
instance : HMul PFunctor.{uA₁, uB₁} PFunctor.{uA₂, uB₂} PFunctor.{max uA₁ uA₂, max uB₁ uB₂} where
  hMul := prod

instance : Mul PFunctor.{uA, uB} where
  mul := prod

/-- The generalized product (pi type) of an indexed family of polynomial functors. -/
def pi {I : Type v} (F : I → PFunctor.{uA, uB}) : PFunctor.{max uA v, max uB v} :=
  ⟨(i : I) → (F i).A, fun f => Σ i, (F i).B (f i)⟩

end Prod

section Tensor

/-- The tensor (also called parallel or Dirichlet) product of two polynomial functors `P` and `Q`.

Defined as the product of the head types and the product of the child types. -/
def tensor (P : PFunctor.{uA₁, uB₁}) (Q : PFunctor.{uA₂, uB₂}) :
    PFunctor.{max uA₁ uA₂, max uB₁ uB₂} :=
  ⟨P.A × Q.A, fun ab => P.B ab.1 × Q.B ab.2⟩

/-- Infix notation for tensor product `P ⊗ Q` -/
scoped[PFunctor] infixl:70 " ⊗ " => tensor

/-- The unit for the tensor product `Y` -/
alias tensorUnit := X

end Tensor

section Comp

/-- Infix notation for `PFunctor.comp P Q` -/
scoped[PFunctor] infixl:80 " ◃ " => PFunctor.comp

/-- The unit for composition `Y` -/
alias compUnit := X

/-- Repeated composition `P ◃ P ◃ ... ◃ P` (n times). -/
@[simp]
def compNth (P : PFunctor.{uA, uB}) : Nat → PFunctor.{max uA uB, uB}
  | 0 => X
  | Nat.succ n => P ◃ compNth P n

instance : NatPow PFunctor.{max uA uB, uB} where
  pow := compNth

end Comp

section ULift

/-- Lift a polynomial functor `P` to a pair of larger universes. -/
protected def ulift (P : PFunctor.{uA, uB}) : PFunctor.{max uA vA, max uB vB} :=
  ⟨ULift P.A, fun a => ULift (P.B (ULift.down a))⟩

end ULift

/-- Exponential of polynomial functors `P ^ Q` -/
def exp (P Q : PFunctor.{uA, uB}) : PFunctor.{max uA uB, max uA uB} :=
  pi (fun a => P ◃ (X + C (Q.B a)))

instance : HPow PFunctor.{uA, uB} PFunctor.{uA, uB} PFunctor.{max uA uB, max uA uB} where
  hPow := exp

section Fintype

/-- A polynomial functor is finitely branching if each of its branches is a finite type. -/
protected class Fintype (P : PFunctor.{uA, uB}) where
  fintype_B : ∀ a, Fintype (P.B a)

instance {P : PFunctor.{uA, uB}} [inst : P.Fintype] : PFunctor.Fintype (PFunctor.ulift P) where
  fintype_B := fun a => by
    unfold PFunctor.ulift
    haveI : Fintype (P.B (ULift.down a)) := inst.fintype_B (ULift.down a)
    infer_instance

@[simp]
instance {P : PFunctor.{uA, uB}} [inst : P.Fintype] : ∀ a, Fintype (P.B a) :=
  fun a => inst.fintype_B a

instance : PFunctor.Fintype 0 where
  fintype_B _ := Fintype.instPEmpty

instance : PFunctor.Fintype 1 where
  fintype_B _ := Fintype.instPEmpty

end Fintype

<<<<<<< HEAD
section Inhabited

protected class Inhabited (P : PFunctor.{uA, uB}) where
  inhabited_B : ∀ a, Inhabited (P.B a)

instance {P : PFunctor.{uA, uB}} [inst : P.Inhabited] :
    PFunctor.Inhabited (PFunctor.ulift P) where
  inhabited_B := fun a => by
    unfold PFunctor.ulift
    haveI : Inhabited (P.B (ULift.down a)) := inst.inhabited_B (ULift.down a)
    infer_instance

@[simp]
instance {P : PFunctor.{uA, uB}} [inst : P.Inhabited] : ∀ a, Inhabited (P.B a) :=
  fun a => inst.inhabited_B a

end Inhabited

section DecidableEq

protected class DecidableEq (P : PFunctor.{uA, uB}) where
  decidableEq_A : DecidableEq P.A
  decidableEq_B : ∀ a, DecidableEq (P.B a)

instance {P : PFunctor.{uA, uB}} [inst : P.DecidableEq] : DecidableEq P.A :=
  inst.decidableEq_A

instance {P : PFunctor.{uA, uB}} [inst : P.DecidableEq] (a : P.A) :
    DecidableEq (P.B a) := inst.decidableEq_B a

@[simp]
instance {P : PFunctor.{uA, uB}} [inst : P.DecidableEq] :
    PFunctor.DecidableEq (PFunctor.ulift P) where
  decidableEq_A := by
    unfold PFunctor.ulift
    infer_instance
  decidableEq_B := fun a => by
    unfold PFunctor.ulift
    infer_instance

instance : PFunctor.DecidableEq 0 where
  decidableEq_A := inferInstanceAs (DecidableEq PEmpty)
  decidableEq_B _ := inferInstanceAs (DecidableEq PEmpty)

instance : PFunctor.DecidableEq 1 where
  decidableEq_A := inferInstanceAs (DecidableEq PUnit)
  decidableEq_B _ := inferInstanceAs (DecidableEq PEmpty)

end DecidableEq

section ofConst

/-- PFunctor where the output type is constant over an arbitrary input type. -/
def ofConst (A : Type uA) (B : Type uB) : PFunctor.{uA, uB} where
  A := A
  B _ := B

variable (A : Type uA) (B : Type uB)

infixl : 25 " →ₒ " => PFunctor.ofConst

instance [hB : Fintype B] : (A →ₒ B).Fintype where
  fintype_B _ := inferInstanceAs (Fintype B)

instance [DecidableEq A] [DecidableEq B] : (A →ₒ B).DecidableEq where
  decidableEq_A := inferInstanceAs (DecidableEq A)
  decidableEq_B _ := inferInstanceAs (DecidableEq B)

instance [Inhabited B] : (A →ₒ B).Inhabited where
  inhabited_B _ := inferInstanceAs (Inhabited B)

end ofConst
=======
/-- An equivalence between two polynomial functors `P` and `Q`, written `P ≃ₚ Q`, is given by an
equivalence of the `A` types and an equivalence between the `B` types for each `a : A`. -/
@[ext]
protected structure Equiv (P : PFunctor.{uA₁, uB₁}) (Q : PFunctor.{uA₂, uB₂}) where
  /-- An equivalence between the `A` types -/
  equivA : P.A ≃ Q.A
  /-- An equivalence between the `B` types for each `a : A` -/
  equivB : ∀ a, P.B a ≃ Q.B (equivA a)

@[inherit_doc] scoped[PFunctor] infixl:25 " ≃ₚ " => PFunctor.Equiv

#check Equiv.symm_apply_apply

namespace Equiv
>>>>>>> b64544a4

/-- The identity equivalence between a polynomial functor `P` and itself. -/
def refl (P : PFunctor.{uA, uB}) : P ≃ₚ P where
  equivA := _root_.Equiv.refl P.A
  equivB := fun a => _root_.Equiv.refl (P.B a)

/-- The inverse of an equivalence between polynomial functors. -/
def symm {P : PFunctor.{uA₁, uB₁}} {Q : PFunctor.{uA₂, uB₂}} (E : P ≃ₚ Q) : Q ≃ₚ P where
  equivA := E.equivA.symm
  equivB := fun a =>
    (Equiv.cast (congrArg Q.B ((Equiv.symm_apply_eq E.equivA).mp rfl))).trans
      (E.equivB (E.equivA.symm a)).symm

/-- The composition of two equivalences between polynomial functors. -/
def trans {P : PFunctor.{uA₁, uB₁}} {Q : PFunctor.{uA₂, uB₂}} {R : PFunctor.{uA₃, uB₃}}
    (E : P ≃ₚ Q) (F : Q ≃ₚ R) : P ≃ₚ R where
  equivA := E.equivA.trans F.equivA
  equivB := fun a => (E.equivB a).trans (F.equivB (E.equivA a))

/-- Equivalence between two polynomial functors `P` and `Q` that are equal. -/
def cast {P Q : PFunctor.{uA, uB}} (hA : P.A = Q.A) (hB : ∀ a, P.B a = Q.B (cast hA a)) :
    P ≃ₚ Q where
  equivA := _root_.Equiv.cast hA
  equivB := fun a => _root_.Equiv.cast (hB a)

@[simp]
theorem symm_symm {P : PFunctor.{uA₁, uB₁}} {Q : PFunctor.{uA₂, uB₂}} (e : P ≃ₚ Q) :
    e.symm.symm = e := by
  ext a
  · simp [Equiv.symm]
  · simp [Equiv.symm]; ext a b; simp; sorry

@[simp]
theorem symm_comp_self {P : PFunctor.{uA₁, uB₁}} {Q : PFunctor.{uA₂, uB₂}} (e : P ≃ₚ Q) :
    e.symm.equivA ∘ e.equivA = id := by
  simp [Equiv.symm]

end Equiv

/-- A **lens** between two polynomial functors `P` and `Q` is a pair of a function:
- `toFunA : P.A → Q.A`
- `toFunB : ∀ a, Q.B (toFunA a) → P.B a` -/
structure Lens (P : PFunctor.{uA₁, uB₁}) (Q : PFunctor.{uA₂, uB₂}) where
  toFunA : P.A → Q.A
  toFunB : ∀ a, Q.B (toFunA a) → P.B a

/-- Infix notation for constructing a lens `toFunA ⇆ toFunB` -/
infixr:25 " ⇆ " => Lens.mk

/-- A chart between two polynomial functors `P` and `Q` is a pair of a function:
- `toFunA : P.A → Q.A`
- `toFunB : ∀ a, P.B a → Q.B (toFunA a)` -/
structure Chart (P : PFunctor.{uA₁, uB₁}) (Q : PFunctor.{uA₂, uB₂}) where
  toFunA : P.A → Q.A
  toFunB : ∀ a, P.B a → Q.B (toFunA a)

/-- Infix notation for constructing a chart `toFunA ⇉ toFunB` -/
infixr:25 " ⇉ " => Chart.mk

section Lemmas

@[ext (iff := false)]
theorem ext {P Q : PFunctor.{uA, uB}} (h : P.A = Q.A) (h' : ∀ a, P.B a = Q.B (h ▸ a)) : P = Q := by
  cases P; cases Q; simp at h h' ⊢; subst h; simp_all; funext; exact h' _

lemma X_eq_linear_pUnit : X = linear PUnit := rfl
lemma X_eq_purePower_pUnit : X = purePower PUnit := rfl

section ULift

variable {P : PFunctor.{uA, uB}}

@[simp]
theorem ulift_A : (P.ulift).A = ULift P.A := rfl

@[simp]
theorem ulift_B {a : P.A} : (P.ulift).B (ULift.up a) = ULift (P.B a) := rfl

end ULift

end Lemmas

end PFunctor<|MERGE_RESOLUTION|>--- conflicted
+++ resolved
@@ -26,30 +26,26 @@
 instance : Zero PFunctor.{uA, uB} where
   zero := ⟨PEmpty, fun _ => PEmpty⟩
 
-<<<<<<< HEAD
-protected lemma zero_def : (0 : PFunctor) = PFunctor.zero := rfl
-
-instance : One PFunctor.{uA, uB} where
-  one := one
-
-protected lemma one_def : (1 : PFunctor) = PFunctor.one := rfl
-
-/-- The variable `y` polynomial functor. This is the unit for composition. -/
-def y : PFunctor.{uA, uB} :=
-  ⟨PUnit, fun _ => PUnit⟩
-
-instance : IsEmpty zero.A := inferInstanceAs (IsEmpty PEmpty)
-instance : IsEmpty (A 0) := inferInstanceAs (IsEmpty PEmpty)
-instance : Unique one.A := inferInstanceAs (Unique PUnit)
-instance : Unique (A 1) := inferInstanceAs (Unique PUnit)
-instance : Unique y.A := inferInstanceAs (Unique PUnit)
-=======
+-- protected lemma zero_def : (0 : PFunctor) = PFunctor.zero := rfl
+
 /-- The unit polynomial functor, defined as `A = PUnit` and `B _ = PEmpty`, is the identity with
   respect to product (up to equivalence) -/
 instance : One PFunctor.{uA, uB} where
   one := ⟨PUnit, fun _ => PEmpty⟩
->>>>>>> b64544a4
-
+
+-- protected lemma one_def : (1 : PFunctor) = PFunctor.one := rfl
+
+/-- The variable `y` polynomial functor. This is the unit for composition. -/
+def y : PFunctor.{uA, uB} :=
+  ⟨PUnit, fun _ => PUnit⟩
+
+-- instance : IsEmpty zero.A := inferInstanceAs (IsEmpty PEmpty)
+instance : IsEmpty (A 0) := inferInstanceAs (IsEmpty PEmpty)
+-- instance : Unique one.A := inferInstanceAs (Unique PUnit)
+instance : Unique (A 1) := inferInstanceAs (Unique PUnit)
+instance : Unique y.A := inferInstanceAs (Unique PUnit)
+
+-- /-- The monomial functor `P(y) = A y^B` -/
 /-- The monomial functor, also written `P(X) = A X^ B`, has `A` as its head type and the constant
   family `B_a = B` as the child type for each each shape `a : A` . -/
 def monomial (A : Type uA) (B : Type uB) : PFunctor.{uA, uB} :=
@@ -82,7 +78,6 @@
 /-- A polynomial functor is representable if it is equivalent to `X^A` for some type `A`. -/
 alias representable := purePower
 
-<<<<<<< HEAD
 section ofFn
 
 /-- Construct a polynomial functor from just a function `B`, with `A` derived implicitly. -/
@@ -94,7 +89,6 @@
 end ofFn
 
 section Coprod
-=======
 instance : IsEmpty (A 0) := inferInstanceAs (IsEmpty PEmpty)
 instance : Unique (A 1) := inferInstanceAs (Unique PUnit)
 instance {a} : IsEmpty (B 1 a) := inferInstanceAs (IsEmpty PEmpty)
@@ -103,7 +97,6 @@
 instance {a} : Unique (B X a) := inferInstanceAs (Unique PUnit)
 instance {α} (a : α) : Unique (B (linear α) a) := inferInstanceAs (Unique PUnit)
 instance {β} : Unique (A (purePower β)) := inferInstanceAs (Unique PUnit)
->>>>>>> b64544a4
 
 @[simp] lemma C_empty : C PEmpty = 0 := rfl
 @[simp] lemma C_unit : C PUnit = 1 := rfl
@@ -125,7 +118,7 @@
 @[simp] lemma purePower_B (B : Type u) (a : (purePower B).A) : (purePower B).B a = B := rfl
 @[simp] lemma purePower_unit : purePower PUnit = X := rfl
 
-end Basic
+-- end Basic
 
 section Sum
 
@@ -145,14 +138,11 @@
 instance : Add PFunctor.{uA, uB} where
   add := sum
 
-<<<<<<< HEAD
 lemma add_def (P : PFunctor.{uA₁, uB}) (Q : PFunctor.{uA₂, uB}) :
     P + Q = ⟨P.A ⊕ Q.A, Sum.elim P.B Q.B⟩ := rfl
 
-alias coprodUnit := zero
-=======
+-- alias coprodUnit := zero
 alias coprod := sum
->>>>>>> b64544a4
 
 /-- The generalized sum (sigma type) of an indexed family of polynomial functors. -/
 def sigma {I : Type v} (F : I → PFunctor.{uA, uB}) : PFunctor.{max uA v, uB} :=
@@ -259,7 +249,6 @@
 
 end Fintype
 
-<<<<<<< HEAD
 section Inhabited
 
 protected class Inhabited (P : PFunctor.{uA, uB}) where
@@ -332,7 +321,6 @@
   inhabited_B _ := inferInstanceAs (Inhabited B)
 
 end ofConst
-=======
 /-- An equivalence between two polynomial functors `P` and `Q`, written `P ≃ₚ Q`, is given by an
 equivalence of the `A` types and an equivalence between the `B` types for each `a : A`. -/
 @[ext]
@@ -347,7 +335,6 @@
 #check Equiv.symm_apply_apply
 
 namespace Equiv
->>>>>>> b64544a4
 
 /-- The identity equivalence between a polynomial functor `P` and itself. -/
 def refl (P : PFunctor.{uA, uB}) : P ≃ₚ P where
@@ -430,4 +417,6 @@
 
 end Lemmas
 
+end Coprod
+end Basic
 end PFunctor