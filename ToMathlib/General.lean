--- conflicted
+++ resolved
@@ -18,18 +18,6 @@
 
 section abs
 
-<<<<<<< HEAD
-lemma mul_abs_of_nonneg {G : Type*} [LinearOrderedCommRing G] {a b : G} (h : 0 ≤ a) :
-    a * |b| = |a * b| := by
-  rw [abs_mul, abs_of_nonneg h]
-
-lemma abs_mul_of_nonneg {G : Type*} [LinearOrderedCommRing G] {a b : G} (h : 0 ≤ b) :
-    |a| * b = |a * b| := by
-  rw [abs_mul, abs_of_nonneg h]
-
-lemma mul_abs_of_nonpos {G : Type*} [LinearOrderedCommRing G] {a b : G} (h : a < 0) :
-    a * |b| = - |a * b| := by
-=======
 variable {G : Type*} [CommRing G] [LinearOrder G] [IsStrictOrderedRing G] {a b : G}
 
 lemma mul_abs_of_nonneg (h : 0 ≤ a) : a * |b| = |a * b| := by
@@ -39,17 +27,11 @@
   rw [abs_mul, abs_of_nonneg h]
 
 lemma mul_abs_of_nonpos (h : a < 0) : a * |b| = - |a * b| := by
->>>>>>> b64544a4
   rw (occs := [1]) [← sign_mul_abs a]
   rw [abs_mul, neg_eq_neg_one_mul, mul_assoc]
   congr; simp [h]
 
-<<<<<<< HEAD
-lemma abs_mul_of_nonpos {G : Type*} [LinearOrderedCommRing G] {a b : G} (h : b < 0) :
-    |a| * b = - |a * b| := by
-=======
 lemma abs_mul_of_nonpos (h : b < 0) : |a| * b = - |a * b| := by
->>>>>>> b64544a4
   rw (occs := [1]) [← sign_mul_abs b]
   rw [abs_mul, neg_eq_neg_one_mul, ← mul_assoc, mul_comm |a| _, mul_assoc]
   congr; simp [h]
