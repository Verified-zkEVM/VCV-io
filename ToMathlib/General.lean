--- conflicted
+++ resolved
@@ -15,11 +15,7 @@
 in general mathlib than in the project itself.
 -/
 
-<<<<<<< HEAD
--- open Mathlib (Vector)
-=======
 open List (Vector)
->>>>>>> 2b701479
 open BigOperators ENNReal
 
 lemma Fintype.sum_inv_card (α : Type) [Fintype α] [Nonempty α] :
@@ -28,25 +24,15 @@
     nsmul_eq_mul, ENNReal.mul_inv_cancel] <;> simp
 
 @[simp] -- mathlib?
-<<<<<<< HEAD
-lemma vector_eq_nil {α : Type} (xs : List.Vector α 0) : xs = List.Vector.nil :=
-  List.Vector.ext (IsEmpty.forall_iff.2 True.intro)
-=======
 lemma vector_eq_nil {α : Type} (xs : List.Vector α 0) : xs = Vector.nil :=
   Vector.ext (IsEmpty.forall_iff.2 True.intro)
->>>>>>> 2b701479
 
 lemma List.injective2_cons {α : Type} : Function.Injective2 (List.cons (α := α)) := by
   simp [Function.Injective2]
 
 lemma Vector.injective2_cons {α : Type} {n : ℕ} :
-<<<<<<< HEAD
-    Function.Injective2 (List.Vector.cons : α → List.Vector α n → List.Vector α (n + 1)) := by
-  simp [Function.Injective2, List.Vector.eq_cons_iff]
-=======
     Function.Injective2 (Vector.cons : α → List.Vector α n → List.Vector α (n + 1)) := by
   simp [Function.Injective2, Vector.eq_cons_iff]
->>>>>>> 2b701479
 
 lemma Prod.mk.injective2 {α β : Type} :
     Function.Injective2 (Prod.mk : α → β → α × β) := by
