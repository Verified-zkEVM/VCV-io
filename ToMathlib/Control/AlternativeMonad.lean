--- conflicted
+++ resolved
@@ -4,10 +4,6 @@
 Authors: Devon Tuma
 -/
 import Batteries.Control.AlternativeMonad
-<<<<<<< HEAD
-import Batteries.Control.Lawful.MonadLift
-=======
->>>>>>> b64544a4
 
 -- These have now made it into batteries, except for a few lemmas
 
@@ -62,11 +58,7 @@
     [MonadLift m n] [LawfulMonadLift m n] (x : m (Option α)) (y : m β) (z : α → m β) :
       monadLift (Option.elimM x y z) =
         Option.elimM (monadLift x : n (Option α)) (monadLift y) (fun x => monadLift (z x)) :=
-<<<<<<< HEAD
-  (monadLift_bind _ _).trans (bind_congr fun | none => rfl | some _ => rfl)
-=======
   (monadLift_bind _ _).trans (by congr; funext x; cases x <;> rfl)
->>>>>>> b64544a4
 
 @[simp]
 theorem liftM_elimM [Monad m] [Monad n] [LawfulMonad m] [LawfulMonad n]
